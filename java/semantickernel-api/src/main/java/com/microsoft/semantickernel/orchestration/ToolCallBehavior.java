package com.microsoft.semantickernel.orchestration;

import java.util.HashMap;
import java.util.Map;

/**
 * Defines the behavior of a tool call. Currently, the only tool available is function calling.
 */
public class ToolCallBehavior {

    private static final int DEFAULT_MAXIMUM_AUTO_INVOKE_ATTEMPTS = 5;

    private static class FunctionCallBehavior {

        private final boolean required;
        private final boolean enabled;

        FunctionCallBehavior(KernelFunction<?> function, boolean required, boolean enabled) {
            this.required = required;
            this.enabled = enabled;
        }

        boolean required() {
            return required;
        }

        boolean enabled() {
            return enabled;
        }

<<<<<<< HEAD
        static String getKey(KernelFunction<?> function) {
            return getKey(function.getSkillName(), function.getName());
=======
        static String getKey(KernelFunction function) {
            return getKey(function.getPluginName(), function.getName());
>>>>>>> 6df0f551
        }

        static String getKey(String skillName, String functionName) {
            return String.format("%s-%s", skillName, functionName);
        }
    }

    private final Map<String, Boolean> flags = new HashMap<>();
    private final Map<String, FunctionCallBehavior> functionSettings = new HashMap<>();
    private final Map<String, Integer> settings = new HashMap<>();

    /**
     * Create a new instance of ToolCallBehavior with defaults.
     */
    public ToolCallBehavior() {
    }

    /**
     * Create a copy of the other ToolCallBehavior.
     *
     * @param toolCallBehavior The behavior to copy.
     */
    public ToolCallBehavior(ToolCallBehavior toolCallBehavior) {
        flags.putAll(toolCallBehavior.flags);
        functionSettings.putAll(toolCallBehavior.functionSettings);
        settings.putAll(toolCallBehavior.settings);
    }

    /**
     * Create an unmodifiable copy of this ToolCallBehavior.
     * @return An unmodifiable copy of this ToolCallBehavior.
     */
    public UnmodifiableToolCallBehavior unmodifiableClone() {
        return new UnmodifiableToolCallBehavior(this);
    }

    /**
     * Enable or disable kernel functions. If kernel functions
     * are disabled, they will not be passed to the model. This
     * is the default behavior.
     *
     * @param enable Whether to enable kernel functions.
     * @return This ToolCallBehavior.
     */
    public ToolCallBehavior kernelFunctions(boolean enable) {
        setFlag("kernelFunctions", enable);
        return this;
    }

    /**
     * Enable or disable auto-invocation. If auto-invocation is
     * enabled, the model may request that the Semantic Kernel
     * invoke functions and return the value to the model. The 
     * default behavior is to disable auto-invocation.
     *
     * @param enable Whether to enable auto-invocation.
     * @return This ToolCallBehavior.
     */
    public ToolCallBehavior autoInvoke(boolean enable) {
        setFlag("autoInvoke", enable);
        return this;
    }

    /**
     * Require or not require a function to be called. If a function
     * is required, it will be called. If it is not required, it may
     * be called if {@code auto-invcation} is enabled. Whether the functions
     * are passed to the model is controlled by whether {@code kernelFunctions}
     * is enabled. By default, no functions are required.
     *
     * @param function The function to require or not require.
     * @param require  Whether to require the function.
     * @return This ToolCallBehavior.
     */
    public ToolCallBehavior requireFunction(KernelFunction<?> function, boolean require) {
        if (function != null) {
            String key = FunctionCallBehavior.getKey(function);
            functionSettings.compute(
                key,
                (k, v) -> {
                    if (v == null) {
                        return new FunctionCallBehavior(function, require, false);
                    } else {
                        return new FunctionCallBehavior(function, require, v.enabled());
                    }
                }
            );
        }
        return this;
    }

    /**
     * Enable or disable a function. If a function is enabled, it
     * may be called. If it is not enabled, it will not be called.
     * By default, all functions are enabled. Whether the functions
     * are passed to the model is controlled by whether {@code kernelFunctions}
     * is enabled.
     *
     * @param function The function to enable or disable.
     * @param enable   Whether to enable the function.
     * @return This ToolCallBehavior.
     */
    public ToolCallBehavior enableFunction(KernelFunction<?> function, boolean enable) {
        if (function != null) {
            String key = FunctionCallBehavior.getKey(function);
            functionSettings.compute(
                key,
                (k, v) -> {
                    if (v == null) {
                        return new FunctionCallBehavior(function, false, enable);
                    } else {
                        return new FunctionCallBehavior(function, v.required(), enable);
                    }
                }
            );
        }
        return this;
    }

    /**
     * Set the maximum number of times that auto-invocation will be attempted.
     * If auto-invocation is enabled, the model may request that the Semantic Kernel
     * invoke functions and return the value to the model. If the maximum number of
     * attempts is reached, the model will be notified that the function could not be
     * invoked. The default maximum number of attempts is 5.
     *
     * @param maximumAutoInvokeAttempts The maximum number of attempts.
     * @return This ToolCallBehavior.
     */
    public ToolCallBehavior maximumAutoInvokeAttempts(int maximumAutoInvokeAttempts) {
        setSetting("maximumAutoInvokeAttempts", maximumAutoInvokeAttempts);
        return this;
    }

    /**
     * Check whether kernel functions are enabled.
     * @return Whether kernel functions are enabled.
     */
    public boolean kernelFunctionsEnabled() {
        return getFlag("kernelFunctions");
    }

    /**
     * Check whether auto-invocation is enabled.
     * @return Whether auto-invocation is enabled.
     */
    public boolean autoInvokeEnabled() {
        return getFlag("autoInvoke");
    }

    /**
     * Check whether the given function is required.
     * @param function The function to check.
     * @return Whether the function is required.
     */
    public boolean functionRequired(KernelFunction<?> function) {
        if (function != null) {
            return functionRequired(function.getPluginName(), function.getName());
        }
        return false;
    }

    /**
     * Check whether the given function is required.
     * @param pluginName   The name of the skill that the function is in.
     * @param functionName The name of the function.
     * @return Whether the function is required.
     */
    public boolean functionRequired(String pluginName, String functionName) {
        String key = FunctionCallBehavior.getKey(pluginName, functionName);
        if (functionSettings.containsKey(key)) {
            return functionSettings.get(key).required();
        }
        return false;
    }

    /**
     * Check whether the given function is enabled.
     * @param function The function to check.
     * @return Whether the function is enabled.
     */
    public boolean functionEnabled(KernelFunction<?> function) {

        if (function != null) {
            return functionEnabled(function.getPluginName(), function.getName());
        }
        return functionSettings.isEmpty();
    }

    /**
     * Check whether the given function is enabled.
     * @param pluginName   The name of the skill that the function is in.
     * @param functionName The name of the function.
     * @return Whether the function is enabled.
     */
    public boolean functionEnabled(String pluginName, String functionName) {

        String key = FunctionCallBehavior.getKey(pluginName, functionName);
        if (functionSettings.containsKey(key)) {
            return functionSettings.get(key).enabled();
        }
        return functionSettings.isEmpty();
    }

    /**
     * Get the maximum number of times that auto-invocation will be attempted.
     * @return The maximum number of attempts.
     */
    public int maximumAutoInvokeAttempts() {
        return getSetting("maximumAutoInvokeAttempts", DEFAULT_MAXIMUM_AUTO_INVOKE_ATTEMPTS);
    }

    /**
     * Set a flag.
     * @param key The key for the flag
     * @param value The value for the flag
     */
    protected void setFlag(String key, boolean value) {
        flags.put(key, value);
    }

    /**
     * Set a setting.
     * @param key The key for the setting
     * @param value The value for the setting
     */
    protected void setSetting(String key, int value) {
        settings.put(key, value);
    }

    /**
     * Get a flag.
     * @param key The key for the flag
     * @return The value for the flag
     */
    protected boolean getFlag(String key) {
        return flags.getOrDefault(key, false);
    }

    /**
     * Get a setting.
     * @param key The key for the setting
     * @param defaultValue The default value for the setting
     * @return The value for the setting
     */
    protected int getSetting(String key, int defaultValue) {
        return settings.getOrDefault(key, defaultValue);
    }

    /**
     * An unmodifiable instance of ToolCallBehavior.
     */
    public static class UnmodifiableToolCallBehavior extends ToolCallBehavior {

        protected UnmodifiableToolCallBehavior(ToolCallBehavior toolCallBehavior) {
            super(toolCallBehavior);
        }

        @Override
        public final ToolCallBehavior kernelFunctions(boolean enable) {
            throw new UnsupportedOperationException("unmodifiable instance of ToolCallBehavior");
        }

        @Override
        public final ToolCallBehavior autoInvoke(boolean enable) {
            throw new UnsupportedOperationException("unmodifiable instance of ToolCallBehavior");
        }

        @Override
        public final ToolCallBehavior requireFunction(KernelFunction<?> function, boolean require) {
            throw new UnsupportedOperationException("unmodifiable instance of ToolCallBehavior");
        }

        @Override
        public final ToolCallBehavior enableFunction(KernelFunction<?> function, boolean enable) {
            throw new UnsupportedOperationException("unmodifiable instance of ToolCallBehavior");
        }

        @Override 
        protected final void setFlag(String key, boolean value) {
            throw new UnsupportedOperationException("unmodifiable instance of ToolCallBehavior");
        }

        @Override
        protected final void setSetting(String key, int value) {
            throw new UnsupportedOperationException("unmodifiable instance of ToolCallBehavior");
        }   

    }    

}<|MERGE_RESOLUTION|>--- conflicted
+++ resolved
@@ -28,13 +28,8 @@
             return enabled;
         }
 
-<<<<<<< HEAD
         static String getKey(KernelFunction<?> function) {
-            return getKey(function.getSkillName(), function.getName());
-=======
-        static String getKey(KernelFunction function) {
             return getKey(function.getPluginName(), function.getName());
->>>>>>> 6df0f551
         }
 
         static String getKey(String skillName, String functionName) {
