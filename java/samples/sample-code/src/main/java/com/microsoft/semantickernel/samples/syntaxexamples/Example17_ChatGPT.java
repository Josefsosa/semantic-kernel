--- conflicted
+++ resolved
@@ -23,21 +23,7 @@
 
         System.out.println("======== Open AI - ChatGPT ========");
 
-<<<<<<< HEAD
-        Kernel kernel = SKBuilders.kernel()
-                .withAIService(
-                        "gpt-35-turbo",
-                        SKBuilders.chatCompletion()
-                                .withOpenAIClient(client)
-                                .withModelId("gpt-35-turbo")
-                                .build(),
-                        true,
-                        ChatCompletion.class
-                )
-                .build();
-=======
         OpenAIAsyncClient client;
->>>>>>> 8d158e5c
 
         if (AZURE_CLIENT_KEY != null) {
             client = new OpenAIClientBuilder()
